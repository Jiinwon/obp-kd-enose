# obp-kd-enose

Scaffold for an e-nose ML/DL pipeline combining docking priors with low-cost
sensor signals. This repository provides placeholders for data processing,
<<<<<<< HEAD
model training, knowledge distillation, and user-side inference.

## Config-first workflow
All paths and hyperparameters are stored in YAML files under `configs/`.
Developers modify these YAMLs and launch training via SLURM scripts in `hpc/`.
End users run a single script (`scripts/user_run_local.sh`) which sets up a
lightweight environment and calls the demo using `configs/user_infer.yaml`.
=======
model training, knowledge distillation, and user-side inference.
>>>>>>> b5255671
<|MERGE_RESOLUTION|>--- conflicted
+++ resolved
@@ -2,14 +2,11 @@
 
 Scaffold for an e-nose ML/DL pipeline combining docking priors with low-cost
 sensor signals. This repository provides placeholders for data processing,
-<<<<<<< HEAD
 model training, knowledge distillation, and user-side inference.
+
 
 ## Config-first workflow
 All paths and hyperparameters are stored in YAML files under `configs/`.
 Developers modify these YAMLs and launch training via SLURM scripts in `hpc/`.
 End users run a single script (`scripts/user_run_local.sh`) which sets up a
 lightweight environment and calls the demo using `configs/user_infer.yaml`.
-=======
-model training, knowledge distillation, and user-side inference.
->>>>>>> b5255671
